--- conflicted
+++ resolved
@@ -10,9 +10,7 @@
 import net.corda.core.crypto.random63BitValue
 import net.corda.core.identity.CordaX500Name
 import net.corda.core.internal.concurrent.doneFuture
-import net.corda.core.internal.concurrent.fork
 import net.corda.core.internal.concurrent.map
-import net.corda.core.internal.div
 import net.corda.core.internal.uncheckedCast
 import net.corda.core.messaging.RPCOps
 import net.corda.core.utilities.NetworkHostAndPort
@@ -25,7 +23,7 @@
 import net.corda.nodeapi.RPCApi
 import net.corda.nodeapi.internal.config.User
 import net.corda.nodeapi.internal.serialization.KRYO_RPC_CLIENT_CONTEXT
-import net.corda.testing.driver.*
+import net.corda.testing.driver.PortAllocation
 import net.corda.testing.node.NotarySpec
 import org.apache.activemq.artemis.api.core.SimpleString
 import org.apache.activemq.artemis.api.core.TransportConfiguration
@@ -52,143 +50,7 @@
 import java.nio.file.Paths
 import java.util.*
 
-<<<<<<< HEAD
-interface RPCDriverExposedDSLInterface : DriverDSLInternalInterface {
-    /**
-     * Starts an In-VM RPC server. Note that only a single one may be started.
-     *
-     * @param rpcUser The single user who can access the server through RPC, and their permissions.
-     * @param nodeLegalName The legal name of the node to check against to authenticate a super user.
-     * @param configuration The RPC server configuration.
-     * @param ops The server-side implementation of the RPC interface.
-     */
-    fun <I : RPCOps> startInVmRpcServer(
-            rpcUser: User = rpcTestUser,
-            nodeLegalName: CordaX500Name = fakeNodeLegalName,
-            maxFileSize: Int = ArtemisMessagingServer.MAX_FILE_SIZE,
-            maxBufferedBytesPerClient: Long = 10L * ArtemisMessagingServer.MAX_FILE_SIZE,
-            configuration: RPCServerConfiguration = RPCServerConfiguration.default,
-            ops: I
-    ): CordaFuture<RpcServerHandle>
-
-    /**
-     * Starts an In-VM RPC client.
-     *
-     * @param rpcOpsClass The [Class] of the RPC interface.
-     * @param username The username to authenticate with.
-     * @param password The password to authenticate with.
-     * @param configuration The RPC client configuration.
-     */
-    fun <I : RPCOps> startInVmRpcClient(
-            rpcOpsClass: Class<I>,
-            username: String = rpcTestUser.username,
-            password: String = rpcTestUser.password,
-            configuration: RPCClientConfiguration = RPCClientConfiguration.default
-    ): CordaFuture<I>
-
-    /**
-     * Starts an In-VM Artemis session connecting to the RPC server.
-     *
-     * @param username The username to authenticate with.
-     * @param password The password to authenticate with.
-     */
-    fun startInVmArtemisSession(
-            username: String = rpcTestUser.username,
-            password: String = rpcTestUser.password
-    ): ClientSession
-
-    /**
-     * Starts a Netty RPC server.
-     *
-     * @param serverName The name of the server, to be used for the folder created for Artemis files.
-     * @param rpcUser The single user who can access the server through RPC, and their permissions.
-     * @param nodeLegalName The legal name of the node to check against to authenticate a super user.
-     * @param configuration The RPC server configuration.
-     * @param ops The server-side implementation of the RPC interface.
-     */
-    fun <I : RPCOps> startRpcServer(
-            serverName: String = "driver-rpc-server-${random63BitValue()}",
-            rpcUser: User = rpcTestUser,
-            nodeLegalName: CordaX500Name = fakeNodeLegalName,
-            maxFileSize: Int = ArtemisMessagingServer.MAX_FILE_SIZE,
-            maxBufferedBytesPerClient: Long = 10L * ArtemisMessagingServer.MAX_FILE_SIZE,
-            configuration: RPCServerConfiguration = RPCServerConfiguration.default,
-            customPort: NetworkHostAndPort? = null,
-            ops: I
-    ): CordaFuture<RpcServerHandle>
-
-    /**
-     * Starts a Netty RPC client.
-     *
-     * @param rpcOpsClass The [Class] of the RPC interface.
-     * @param rpcAddress The address of the RPC server to connect to.
-     * @param username The username to authenticate with.
-     * @param password The password to authenticate with.
-     * @param configuration The RPC client configuration.
-     */
-    fun <I : RPCOps> startRpcClient(
-            rpcOpsClass: Class<I>,
-            rpcAddress: NetworkHostAndPort,
-            username: String = rpcTestUser.username,
-            password: String = rpcTestUser.password,
-            configuration: RPCClientConfiguration = RPCClientConfiguration.default
-    ): CordaFuture<I>
-
-    /**
-     * Starts a Netty RPC client in a new JVM process that calls random RPCs with random arguments.
-     *
-     * @param rpcOpsClass The [Class] of the RPC interface.
-     * @param rpcAddress The address of the RPC server to connect to.
-     * @param username The username to authenticate with.
-     * @param password The password to authenticate with.
-     */
-    fun <I : RPCOps> startRandomRpcClient(
-            rpcOpsClass: Class<I>,
-            rpcAddress: NetworkHostAndPort,
-            username: String = rpcTestUser.username,
-            password: String = rpcTestUser.password
-    ): CordaFuture<Process>
-
-    /**
-     * Starts a Netty Artemis session connecting to an RPC server.
-     *
-     * @param rpcAddress The address of the RPC server.
-     * @param username The username to authenticate with.
-     * @param password The password to authenticate with.
-     */
-    fun startArtemisSession(
-            rpcAddress: NetworkHostAndPort,
-            username: String = rpcTestUser.username,
-            password: String = rpcTestUser.password
-    ): ClientSession
-
-    fun startRpcBroker(
-            serverName: String = "driver-rpc-server-${random63BitValue()}",
-            rpcUser: User = rpcTestUser,
-            maxFileSize: Int = ArtemisMessagingServer.MAX_FILE_SIZE,
-            maxBufferedBytesPerClient: Long = 10L * ArtemisMessagingServer.MAX_FILE_SIZE,
-            customPort: NetworkHostAndPort? = null
-    ): CordaFuture<RpcBrokerHandle>
-
-    fun startInVmRpcBroker(
-            rpcUser: User = rpcTestUser,
-            maxFileSize: Int = ArtemisMessagingServer.MAX_FILE_SIZE,
-            maxBufferedBytesPerClient: Long = 10L * ArtemisMessagingServer.MAX_FILE_SIZE
-    ): CordaFuture<RpcBrokerHandle>
-
-    fun <I : RPCOps> startRpcServerWithBrokerRunning(
-            rpcUser: User = rpcTestUser,
-            nodeLegalName: CordaX500Name = fakeNodeLegalName,
-            configuration: RPCServerConfiguration = RPCServerConfiguration.default,
-            ops: I,
-            brokerHandle: RpcBrokerHandle
-    ): RpcServerHandle
-}
-
-inline fun <reified I : RPCOps> RPCDriverExposedDSLInterface.startInVmRpcClient(
-=======
 inline fun <reified I : RPCOps> RPCDriverDSL.startInVmRpcClient(
->>>>>>> 9b097aa9
         username: String = rpcTestUser.username,
         password: String = rpcTestUser.password,
         configuration: RPCClientConfiguration = RPCClientConfiguration.default
@@ -238,9 +100,9 @@
         extraCordappPackagesToScan: List<String> = emptyList(),
         notarySpecs: List<NotarySpec> = emptyList(),
         externalTrace: Trace? = null,
-<<<<<<< HEAD
-        dsl: RPCDriverExposedDSLInterface.() -> A
-) = genericDriver(
+        dsl: RPCDriverDSL.() -> A
+) : A {
+    return genericDriver(
         driverDsl = RPCDriverDSL(
                 DriverDSLImpl(
                         portAllocation = portAllocation,
@@ -259,31 +121,7 @@
         coerce = { it },
         dsl = dsl,
         initialiseSerialization = false
-)
-=======
-        dsl: RPCDriverDSL.() -> A
-): A {
-    return genericDriver(
-            driverDsl = RPCDriverDSL(
-                    DriverDSLImpl(
-                            portAllocation = portAllocation,
-                            debugPortAllocation = debugPortAllocation,
-                            systemProperties = systemProperties,
-                            driverDirectory = driverDirectory.toAbsolutePath(),
-                            useTestClock = useTestClock,
-                            isDebug = isDebug,
-                            startNodesInProcess = startNodesInProcess,
-                            waitForNodesToFinish = waitForNodesToFinish,
-                            extraCordappPackagesToScan = extraCordappPackagesToScan,
-                            notarySpecs = notarySpecs
-                    ), externalTrace
-            ),
-            coerce = { it },
-            dsl = dsl,
-            initialiseSerialization = false
-    )
-}
->>>>>>> 9b097aa9
+)}
 
 private class SingleUserSecurityManager(val rpcUser: User) : ActiveMQSecurityManager3 {
     override fun validateUser(user: String?, password: String?) = isValid(user, password)
@@ -307,11 +145,7 @@
 
 data class RPCDriverDSL(
         private val driverDSL: DriverDSLImpl, private val externalTrace: Trace?
-<<<<<<< HEAD
-) : DriverDSLInternalInterface by driverDSL, RPCDriverInternalDSLInterface {
-=======
 ) : InternalDriverDSL by driverDSL {
->>>>>>> 9b097aa9
     private companion object {
         val notificationAddress = "notifications"
 
