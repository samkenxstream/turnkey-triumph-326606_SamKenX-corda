--- conflicted
+++ resolved
@@ -76,13 +76,8 @@
     ext.metrics_new_relic_version = constants.getProperty("metricsNewRelicVersion")
     ext.djvm_version = constants.getProperty("djvmVersion")
     ext.deterministic_rt_version = constants.getProperty('deterministicRtVersion')
-<<<<<<< HEAD
     ext.okhttp_version = constants.getProperty("okhttpVersion")
     ext.netty_version = constants.getProperty("nettyVersion")
-=======
-    ext.okhttp_version = '3.14.2'
-    ext.netty_version = '4.1.77.Final'
->>>>>>> 878f0bba
     ext.tcnative_version = constants.getProperty("tcnativeVersion")
     ext.typesafe_config_version = constants.getProperty("typesafeConfigVersion")
     ext.fileupload_version = constants.getProperty("fileuploadVersion")
@@ -106,11 +101,7 @@
     ext.commons_collections_version = constants.getProperty("commonsCollectionsVersion")
     ext.beanutils_version = constants.getProperty("beanutilsVersion")
     ext.jsr305_version = constants.getProperty("jsr305Version")
-<<<<<<< HEAD
     ext.shiro_version = constants.getProperty("shiroVersion")
-=======
-    ext.shiro_version = '1.9.1'
->>>>>>> 878f0bba
     ext.artifactory_plugin_version = constants.getProperty('artifactoryPluginVersion')
     ext.hikari_version = constants.getProperty("hikariVersion")
     ext.liquibase_version = constants.getProperty("liquibaseVersion")
@@ -131,7 +122,7 @@
     ext.controlsfx_version = constants.getProperty("controlsfxVersion")
     ext.detekt_version = constants.getProperty('detektVersion')
     ext.docker_java_version = constants.getProperty("dockerJavaVersion")
-    ext.commons_configuration2_version = "2.8.0"
+    ext.commons_configuration2_version = constants.getProperty("commonsConfiguration2Version")
     if (JavaVersion.current().isJava8()) {
         ext.fontawesomefx_commons_version = constants.getProperty("fontawesomefxCommonsJava8Version")
         ext.fontawesomefx_fontawesome_version = constants.getProperty("fontawesomefxFontawesomeJava8Version")
@@ -445,9 +436,6 @@
     configurations {
         all {
             resolutionStrategy {
-<<<<<<< HEAD
-                // Demand that everything uses our given version of Netty.
-=======
                 // Force dependencies to use the same version of Kotlin as Corda.
                 force "org.jetbrains.kotlin:kotlin-stdlib-jdk7:$kotlin_version"
                 force "org.jetbrains.kotlin:kotlin-stdlib-jdk8:$kotlin_version"
@@ -459,7 +447,6 @@
                 // Demand that everything uses our given versions of:
                 // * Netty
                 // * Apache commons-configuration2
->>>>>>> 878f0bba
                 eachDependency { details ->
                     if (details.requested.group == 'io.netty' && details.requested.name.startsWith('netty-')) {
                         if (details.requested.name.startsWith('netty-tcnative')) {
