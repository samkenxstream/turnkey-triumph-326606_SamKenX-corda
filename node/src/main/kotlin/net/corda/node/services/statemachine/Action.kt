--- conflicted
+++ resolved
@@ -58,18 +58,14 @@
     data class PersistCheckpoint(val id: StateMachineRunId, val checkpoint: Checkpoint, val isCheckpointUpdate: Boolean) : Action()
 
     /**
-<<<<<<< HEAD
-     * Remove the checkpoint corresponding to [id]. [mayHavePersistentResults] denotes that at the time of injecting a [RemoveCheckpoint]
-     * the flow could have persisted its database result or exception.
-     * For more information see [CheckpointStorage.removeCheckpoint].
-=======
      * Update only the [status] of the checkpoint with [id].
      */
     data class UpdateFlowStatus(val id: StateMachineRunId, val status: Checkpoint.FlowStatus): Action()
 
     /**
-     * Remove the checkpoint corresponding to [id].
->>>>>>> f280ec9f
+     * Remove the checkpoint corresponding to [id]. [mayHavePersistentResults] denotes that at the time of injecting a [RemoveCheckpoint]
+     * the flow could have persisted its database result or exception.
+     * For more information see [CheckpointStorage.removeCheckpoint].
      */
     data class RemoveCheckpoint(val id: StateMachineRunId, val mayHavePersistentResults: Boolean = false) : Action()
 
