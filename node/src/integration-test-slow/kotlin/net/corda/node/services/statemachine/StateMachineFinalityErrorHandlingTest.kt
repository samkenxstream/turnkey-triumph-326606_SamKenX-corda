--- conflicted
+++ resolved
@@ -35,12 +35,7 @@
     @Test(timeout = 300_000)
     fun `error recording a transaction inside of ReceiveFinalityFlow will keep the flow in for observation`() {
         startDriver(notarySpec = NotarySpec(DUMMY_NOTARY_NAME, validating = false)) {
-<<<<<<< HEAD
-            val (charlie, port) = createBytemanNode(FINANCE_CORDAPPS)
-            val alice = createNode(FINANCE_CORDAPPS)
-=======
-            val (alice, charlie, port) = createNodeAndBytemanNode(ALICE_NAME, CHARLIE_NAME, FINANCE_CORDAPPS)
->>>>>>> 4acf41ea
+            val (alice, charlie, port) = createNodeAndBytemanNode(FINANCE_CORDAPPS)
 
             // could not get rule for FinalityDoctor + observation counter to work
             val rules = """
@@ -101,12 +96,7 @@
     @Test(timeout = 300_000)
     fun `error resolving a transaction's dependencies inside of ReceiveFinalityFlow will keep the flow in for observation`() {
         startDriver(notarySpec = NotarySpec(DUMMY_NOTARY_NAME, validating = false)) {
-<<<<<<< HEAD
-            val (charlie, port) = createBytemanNode(FINANCE_CORDAPPS)
-            val alice = createNode(FINANCE_CORDAPPS)
-=======
-            val (alice, charlie, port) = createNodeAndBytemanNode(ALICE_NAME, CHARLIE_NAME, FINANCE_CORDAPPS)
->>>>>>> 4acf41ea
+            val (alice, charlie, port) = createNodeAndBytemanNode(FINANCE_CORDAPPS)
 
             // could not get rule for FinalityDoctor + observation counter to work
             val rules = """
@@ -169,12 +159,7 @@
     @Test(timeout = 300_000)
     fun `error during transition with CommitTransaction action while receiving a transaction inside of ReceiveFinalityFlow will be retried and complete successfully`() {
         startDriver(notarySpec = NotarySpec(DUMMY_NOTARY_NAME, validating = false)) {
-<<<<<<< HEAD
-            val (charlie, port) = createBytemanNode(FINANCE_CORDAPPS)
-            val alice = createNode(FINANCE_CORDAPPS)
-=======
-            val (alice, charlie, port) = createNodeAndBytemanNode(ALICE_NAME, CHARLIE_NAME, FINANCE_CORDAPPS)
->>>>>>> 4acf41ea
+            val (alice, charlie, port) = createNodeAndBytemanNode(FINANCE_CORDAPPS)
 
             val rules = """
                 RULE Create Counter
@@ -241,12 +226,7 @@
     @Test(timeout = 300_000)
     fun `error during transition with CommitTransaction action while receiving a transaction inside of ReceiveFinalityFlow will be retried and be kept for observation is error persists`() {
         startDriver(notarySpec = NotarySpec(DUMMY_NOTARY_NAME, validating = false)) {
-<<<<<<< HEAD
-            val (charlie, port) = createBytemanNode(FINANCE_CORDAPPS)
-            val alice = createNode(FINANCE_CORDAPPS)
-=======
-            val (alice, charlie, port) = createNodeAndBytemanNode(ALICE_NAME, CHARLIE_NAME, FINANCE_CORDAPPS)
->>>>>>> 4acf41ea
+            val (alice, charlie, port) = createNodeAndBytemanNode(FINANCE_CORDAPPS)
 
             val rules = """
                 RULE Create Counter
