package net.corda.node.services.statemachine

import net.corda.core.CordaRuntimeException
import net.corda.core.messaging.startFlow
import net.corda.core.utilities.getOrThrow
import net.corda.core.utilities.seconds
import net.corda.node.services.api.CheckpointStorage
import net.corda.testing.core.ALICE_NAME
import net.corda.testing.core.CHARLIE_NAME
import net.corda.testing.core.singleIdentity
import net.corda.testing.driver.internal.OutOfProcessImpl
import org.junit.Test
import java.sql.Connection
import java.util.concurrent.ExecutorService
import java.util.concurrent.Executors
import java.util.concurrent.TimeoutException
import kotlin.test.assertEquals
import kotlin.test.assertFailsWith
import kotlin.test.assertTrue

@Suppress("MaxLineLength") // Byteman rules cannot be easily wrapped
class StateMachineFlowInitErrorHandlingTest : StateMachineErrorHandlingTest() {

    private companion object {
        val executor: ExecutorService = Executors.newSingleThreadExecutor()
    }

    /**
     * Throws an exception when performing an [Action.CommitTransaction] event before the flow has initialised and saved its first checkpoint
     * (remains in an unstarted state).
     *
     * The exception is thrown 3 times.
     *
     * This causes the transition to be discharged from the hospital 3 times (retries 3 times). On the final retry the transition
     * succeeds and the flow finishes.
     *
     * Each time the flow retries, it starts from the beginning of the flow (due to being in an unstarted state).
     *
     */
    @Test(timeout = 300_000)
    fun `error during transition with CommitTransaction action that occurs during flow initialisation will retry and complete successfully`() {
        startDriver {
<<<<<<< HEAD
            val charlie = createNode()
            val (alice, port) = createBytemanNode()
=======
            val (charlie, alice, port) = createNodeAndBytemanNode(CHARLIE_NAME, ALICE_NAME)
>>>>>>> 4acf41ea

            val rules = """
                RULE Create Counter
                CLASS $actionExecutorClassName
                METHOD executeCommitTransaction
                AT ENTRY
                IF createCounter("counter", $counter)
                DO traceln("Counter created")
                ENDRULE

                RULE Throw exception on executeCommitTransaction action
                CLASS $actionExecutorClassName
                METHOD executeCommitTransaction
                AT ENTRY
                IF readCounter("counter") < 3
                DO incrementCounter("counter"); traceln("Throwing exception"); throw new java.sql.SQLException("die dammit die", "1")
                ENDRULE
            """.trimIndent()

            submitBytemanRules(rules, port)

            alice.rpc.startFlow(
                StateMachineErrorHandlingTest::SendAMessageFlow,
                charlie.nodeInfo.singleIdentity()
            ).returnValue.getOrThrow(
                30.seconds
            )

            alice.rpc.assertNumberOfCheckpointsAllZero()
            alice.rpc.assertHospitalCounts(discharged = 3)
            assertEquals(0, alice.rpc.stateMachinesSnapshot().size)
        }
    }

    /**
     * Throws an exception when calling [FlowStateMachineImpl.processEvent].
     *
     * This is not an expected place for an exception to occur, but allows us to test what happens when a random exception is propagated
     * up to [FlowStateMachineImpl.run] during flow initialisation.
     *
     * A "Transaction context is missing" exception is thrown due to where the exception is thrown (no transaction is created so this is
     * thrown when leaving [FlowStateMachineImpl.processEventsUntilFlowIsResumed] due to the finally block).
     */
    @Test(timeout = 300_000)
    fun `unexpected error during flow initialisation throws exception to client`() {
        startDriver {
<<<<<<< HEAD
            val charlie = createNode()
            val (alice, port) = createBytemanNode()
=======
            val (charlie, alice, port) = createNodeAndBytemanNode(CHARLIE_NAME, ALICE_NAME)
>>>>>>> 4acf41ea
            val rules = """
                RULE Create Counter
                CLASS ${FlowStateMachineImpl::class.java.name}
                METHOD processEvent
                AT ENTRY
                IF createCounter("counter", $counter)
                DO traceln("Counter created")
                ENDRULE
                
                RULE Throw exception
                CLASS ${FlowStateMachineImpl::class.java.name}
                METHOD processEvent
                AT ENTRY
                IF readCounter("counter") < 1
                DO incrementCounter("counter"); traceln("Throwing exception"); throw new java.lang.RuntimeException("die dammit die")
                ENDRULE
            """.trimIndent()

            submitBytemanRules(rules, port)

            assertFailsWith<CordaRuntimeException> {
                alice.rpc.startFlow(
                    StateMachineErrorHandlingTest::SendAMessageFlow,
                    charlie.nodeInfo.singleIdentity()
                ).returnValue.getOrThrow(30.seconds)
            }

            alice.rpc.assertNumberOfCheckpoints(failed = 1)
            alice.rpc.assertHospitalCounts(propagated = 1)
            assertEquals(0, alice.rpc.stateMachinesSnapshot().size)
        }
    }

    /**
     * Throws an exception when performing an [Action.CommitTransaction] event before the flow has initialised and saved its first checkpoint
     * (remains in an unstarted state).
     *
     * A [SQLException] is then thrown when trying to rollback the flow's database transaction.
     *
     * The [SQLException] should be suppressed and the flow should continue to retry and complete successfully.
     */
    @Test(timeout = 300_000)
    fun `error during initialisation when trying to rollback the flow's database transaction the flow is able to retry and complete successfully`() {
        startDriver {
<<<<<<< HEAD
            val charlie = createNode()
            val (alice, port) = createBytemanNode()
=======
            val (charlie, alice, port) = createNodeAndBytemanNode(CHARLIE_NAME, ALICE_NAME)
>>>>>>> 4acf41ea

            val rules = """
                RULE Create Counter
                CLASS $actionExecutorClassName
                METHOD executeCommitTransaction
                AT ENTRY
                IF createCounter("counter", $counter)
                DO traceln("Counter created")
                ENDRULE

                RULE Throw exception on executeCommitTransaction action
                CLASS $actionExecutorClassName
                METHOD executeCommitTransaction
                AT ENTRY
                IF readCounter("counter") == 0
                DO incrementCounter("counter"); traceln("Throwing exception"); throw new java.lang.RuntimeException("die dammit die")
                ENDRULE
                
                RULE Throw exception when rolling back transaction in transition executor
                INTERFACE ${Connection::class.java.name}
                METHOD rollback
                AT ENTRY
                IF readCounter("counter") == 1
                DO incrementCounter("counter"); traceln("Throwing exception in transition executor"); throw new java.sql.SQLException("could not reach db", "1")
                ENDRULE
            """.trimIndent()

            submitBytemanRules(rules, port)

            alice.rpc.startFlow(
                StateMachineErrorHandlingTest::SendAMessageFlow,
                charlie.nodeInfo.singleIdentity()
            ).returnValue.getOrThrow(30.seconds)

            alice.rpc.assertNumberOfCheckpointsAllZero()
            alice.rpc.assertHospitalCounts(discharged = 1)
            assertEquals(0, alice.rpc.stateMachinesSnapshot().size)
        }
    }

    /**
     * Throws an exception when performing an [Action.CommitTransaction] event before the flow has initialised and saved its first checkpoint
     * (remains in an unstarted state).
     *
     * A [SQLException] is then thrown when trying to close the flow's database transaction.
     *
     * The [SQLException] should be suppressed and the flow should continue to retry and complete successfully.
     */
    @Test(timeout = 300_000)
    fun `error during initialisation when trying to close the flow's database transaction the flow is able to retry and complete successfully`() {
        startDriver {
<<<<<<< HEAD
            val charlie = createNode()
            val (alice, port) = createBytemanNode()
=======
            val (charlie, alice, port) = createNodeAndBytemanNode(CHARLIE_NAME, ALICE_NAME)
>>>>>>> 4acf41ea

            val rules = """
                RULE Create Counter
                CLASS $actionExecutorClassName
                METHOD executeCommitTransaction
                AT ENTRY
                IF createCounter("counter", $counter)
                DO traceln("Counter created")
                ENDRULE

                RULE Throw exception on executeCommitTransaction action
                CLASS $actionExecutorClassName
                METHOD executeCommitTransaction
                AT ENTRY
                IF readCounter("counter") == 0
                DO incrementCounter("counter"); traceln("Throwing exception"); throw new java.lang.RuntimeException("die dammit die")
                ENDRULE
                
                RULE Throw exception when rolling back transaction in transition executor
                INTERFACE ${Connection::class.java.name}
                METHOD close
                AT ENTRY
                IF readCounter("counter") == 1
                DO incrementCounter("counter"); traceln("Throwing exception in transition executor"); throw new java.sql.SQLException("could not reach db", "1")
                ENDRULE
            """.trimIndent()

            submitBytemanRules(rules, port)

            alice.rpc.startFlow(
                StateMachineErrorHandlingTest::SendAMessageFlow,
                charlie.nodeInfo.singleIdentity()
            ).returnValue.getOrThrow(30.seconds)

            alice.rpc.assertNumberOfCheckpointsAllZero()
            alice.rpc.assertHospitalCounts(discharged = 1)
            assertEquals(0, alice.rpc.stateMachinesSnapshot().size)
        }
    }

    /**
     * Throws an exception when performing an [Action.CommitTransaction] event before the flow has initialised and saved its first checkpoint
     * (remains in an unstarted state).
     *
     * The exception is thrown 4 times.
     *
     * This causes the transition to be discharged from the hospital 3 times (retries 3 times) and then be kept in for observation.
     *
     * Each time the flow retries, it starts from the beginning of the flow (due to being in an unstarted state).
     */
    @Test(timeout = 300_000)
    fun `error during transition with CommitTransaction action that occurs during flow initialisation will retry and be kept for observation if error persists`() {
        startDriver {
<<<<<<< HEAD
            val charlie = createNode()
            val (alice, port) = createBytemanNode()
=======
            val (charlie, alice, port) = createNodeAndBytemanNode(CHARLIE_NAME, ALICE_NAME)
>>>>>>> 4acf41ea

            val rules = """
                RULE Create Counter
                CLASS $actionExecutorClassName
                METHOD executeCommitTransaction
                AT ENTRY
                IF createCounter("counter", $counter)
                DO traceln("Counter created")
                ENDRULE

                RULE Throw exception on executeCommitTransaction action
                CLASS $actionExecutorClassName
                METHOD executeCommitTransaction
                AT ENTRY
                IF readCounter("counter") < 4
                DO incrementCounter("counter"); traceln("Throwing exception"); throw new java.sql.SQLException("die dammit die", "1")
                ENDRULE
            """.trimIndent()

            submitBytemanRules(rules, port)

            executor.execute {
                alice.rpc.startFlow(StateMachineErrorHandlingTest::SendAMessageFlow, charlie.nodeInfo.singleIdentity())
            }

            // flow is not signaled as started calls to [getOrThrow] will hang, sleeping instead
            Thread.sleep(30.seconds.toMillis())

            alice.rpc.assertNumberOfCheckpoints(hospitalized = 1)
            alice.rpc.assertHospitalCounts(
                discharged = 3,
                observation = 1
            )
            assertEquals(1, alice.rpc.stateMachinesSnapshot().size)
            alice.stop()
            assertTrue(!alice.running(), "The node must be shutdown before it can be restarted")
            val (alice2, _) = createBytemanNode()
            Thread.sleep(20.seconds.toMillis())
            alice2.rpc.assertNumberOfCheckpointsAllZero()
        }
    }

    /**
     * Throws an exception when performing an [Action.CommitTransaction] event before the flow has initialised and saved its first checkpoint
     * (remains in an unstarted state).
     *
     * An exception is thrown when committing a database transaction during a transition to trigger the retry of the flow. Another
     * exception is then thrown during the retry itself.
     *
     * The flow then retries the retry causing the flow to complete successfully.
     */
    @Test(timeout = 300_000)
    fun `error during retrying a flow that failed when committing its original checkpoint will retry the flow again and complete successfully`() {
        startDriver {
<<<<<<< HEAD
            val charlie = createNode()
            val (alice, port) = createBytemanNode()
=======
            val (charlie, alice, port) = createNodeAndBytemanNode(CHARLIE_NAME, ALICE_NAME)
>>>>>>> 4acf41ea

            val rules = """
                RULE Throw exception on executeCommitTransaction action after first suspend + commit
                CLASS $actionExecutorClassName
                METHOD executeCommitTransaction
                AT ENTRY
                IF !flagged("commit_exception_flag")
                DO flag("commit_exception_flag"); traceln("Throwing exception"); throw new java.sql.SQLException("die dammit die", "1")
                ENDRULE
                
                RULE Throw exception on retry
                CLASS $stateMachineManagerClassName
                METHOD onExternalStartFlow
                AT ENTRY
                IF flagged("commit_exception_flag") && !flagged("retry_exception_flag")
                DO flag("retry_exception_flag"); traceln("Throwing retry exception"); throw new java.lang.RuntimeException("Here we go again")
                ENDRULE
            """.trimIndent()

            submitBytemanRules(rules, port)

            alice.rpc.startFlow(
                StateMachineErrorHandlingTest::SendAMessageFlow,
                charlie.nodeInfo.singleIdentity()
            ).returnValue.getOrThrow(
                30.seconds
            )

            alice.rpc.assertNumberOfCheckpointsAllZero()
            alice.rpc.assertHospitalCounts(
                discharged = 1,
                dischargedRetry = 1
            )
            assertEquals(0, alice.rpc.stateMachinesSnapshot().size)
        }
    }

    /**
     * Throws an exception when performing an [Action.CommitTransaction] event on a responding node before the flow has initialised and
     * saved its first checkpoint (remains in an unstarted state).
     *
     * The exception is thrown 3 times.
     *
     * This causes the transition to be discharged from the hospital 3 times (retries 3 times). On the final retry the transition
     * succeeds and the flow finishes.
     *
     * Each time the flow retries, it starts from the beginning of the flow (due to being in an unstarted state).
     */
    @Test(timeout = 300_000)
    fun `responding flow - error during transition with CommitTransaction action that occurs during flow initialisation will retry and complete successfully`() {
        startDriver {
<<<<<<< HEAD
            val (charlie, port) = createBytemanNode()
            val alice = createNode()
=======
            val (alice, charlie, port) = createNodeAndBytemanNode(ALICE_NAME, CHARLIE_NAME)
>>>>>>> 4acf41ea

            val rules = """
                RULE Create Counter
                CLASS $actionExecutorClassName
                METHOD executeCommitTransaction
                AT ENTRY
                IF createCounter("counter", $counter)
                DO traceln("Counter created")
                ENDRULE

                RULE Throw exception on executeCommitTransaction action
                CLASS $actionExecutorClassName
                METHOD executeCommitTransaction
                AT ENTRY
                IF readCounter("counter") < 3
                DO incrementCounter("counter"); traceln("Throwing exception"); throw new java.sql.SQLException("die dammit die", "1")
                ENDRULE
            """.trimIndent()

            submitBytemanRules(rules, port)

            alice.rpc.startFlow(
                StateMachineErrorHandlingTest::SendAMessageFlow,
                charlie.nodeInfo.singleIdentity()
            ).returnValue.getOrThrow(
                30.seconds
            )

            alice.rpc.assertNumberOfCheckpointsAllZero()
            charlie.rpc.assertNumberOfCheckpointsAllZero()
            charlie.rpc.assertHospitalCounts(discharged = 3)
        }
    }

    /**
     * Throws an exception when performing an [Action.CommitTransaction] event on a responding node before the flow has initialised and
     * saved its first checkpoint (remains in an unstarted state).
     *
     * The exception is thrown 4 times.
     *
     * This causes the transition to be discharged from the hospital 3 times (retries 3 times) and then be kept in for observation.
     *
     * Each time the flow retries, it starts from the beginning of the flow (due to being in an unstarted state).
     */
    @Test(timeout = 300_000)
    fun `responding flow - error during transition with CommitTransaction action that occurs during flow initialisation will retry and be kept for observation if error persists`() {
        startDriver {
<<<<<<< HEAD
            val (charlie, port) = createBytemanNode()
            val alice = createNode()
=======
            val (alice, charlie, port) = createNodeAndBytemanNode(ALICE_NAME, CHARLIE_NAME)
>>>>>>> 4acf41ea

            val rules = """
                RULE Create Counter
                CLASS $actionExecutorClassName
                METHOD executeCommitTransaction
                AT ENTRY
                IF createCounter("counter", $counter)
                DO traceln("Counter created")
                ENDRULE

                RULE Throw exception on executeCommitTransaction action
                CLASS $actionExecutorClassName
                METHOD executeCommitTransaction
                AT ENTRY
                IF readCounter("counter") < 4
                DO incrementCounter("counter"); traceln("Throwing exception"); throw new java.sql.SQLException("die dammit die", "1")
                ENDRULE
            """.trimIndent()

            submitBytemanRules(rules, port)

            executor.execute {
                alice.rpc.startFlow(StateMachineErrorHandlingTest::SendAMessageFlow, charlie.nodeInfo.singleIdentity())
            }

            // flow is not signaled as started calls to [getOrThrow] will hang, sleeping instead
            Thread.sleep(30.seconds.toMillis())

            alice.rpc.assertNumberOfCheckpoints(runnable = 1)
            charlie.rpc.assertNumberOfCheckpoints(hospitalized = 1)
            charlie.rpc.assertHospitalCounts(
                discharged = 3,
                observation = 1
            )
            assertEquals(1, alice.rpc.stateMachinesSnapshot().size)
            assertEquals(1, charlie.rpc.stateMachinesSnapshot().size)
            charlie.stop()
            assertTrue(!charlie.running(), "The node must be shutdown before it can be restarted")
            val (charlie2, _) = createBytemanNode()
            Thread.sleep(10.seconds.toMillis())
            alice.rpc.assertNumberOfCheckpointsAllZero()
            charlie2.rpc.assertNumberOfCheckpointsAllZero()
        }
    }

    /**
     * Throws an exception when performing an [Action.CommitTransaction] event before the flow has suspended (remains in an unstarted
     * state) on a responding node.
     *
     * The exception is thrown 3 times.
     *
     * An exception is also thrown from [CheckpointStorage.getCheckpoint].
     *
     * This test is to prevent a regression, where a transient database connection error can be thrown retrieving a flow's checkpoint when
     * retrying the flow after it failed to commit it's original checkpoint.
     *
     * This causes the transition to be discharged from the hospital 3 times (retries 3 times). On the final retry the transition
     * succeeds and the flow finishes.
     */
    @Test(timeout = 300_000)
    fun `responding flow - session init can be retried when there is a transient connection error to the database`() {
        startDriver {
<<<<<<< HEAD
            val (charlie, port) = createBytemanNode()
            val alice = createNode()
=======
            val (alice, charlie, port) = createNodeAndBytemanNode(ALICE_NAME, CHARLIE_NAME)
>>>>>>> 4acf41ea

            val rules = """
                RULE Create Counter
                CLASS $actionExecutorClassName
                METHOD executeCommitTransaction
                AT ENTRY
                IF createCounter("counter", $counter) 
                DO traceln("Counter created")
                ENDRULE

                RULE Throw exception on executeCommitTransaction action
                CLASS $actionExecutorClassName
                METHOD executeCommitTransaction
                AT ENTRY
                IF readCounter("counter") < 3
                DO incrementCounter("counter"); traceln("Throwing exception"); throw new java.lang.RuntimeException("die dammit die")
                ENDRULE
                
                RULE Throw exception on getCheckpoint
                INTERFACE ${CheckpointStorage::class.java.name}
                METHOD getCheckpoint
                AT ENTRY
                IF true
                DO traceln("Throwing exception getting checkpoint"); throw new java.sql.SQLTransientConnectionException("Connection is not available")
                ENDRULE
            """.trimIndent()

            submitBytemanRules(rules, port)

            alice.rpc.startFlow(
                StateMachineErrorHandlingTest::SendAMessageFlow,
                charlie.nodeInfo.singleIdentity()
            ).returnValue.getOrThrow(
                30.seconds
            )

            alice.rpc.assertNumberOfCheckpointsAllZero()
            charlie.rpc.assertHospitalCounts(
                discharged = 3,
                observation = 0
            )
            assertEquals(0, alice.rpc.stateMachinesSnapshot().size)
            assertEquals(0, charlie.rpc.stateMachinesSnapshot().size)
        }
    }

    /**
     * Throws an exception when performing an [Action.CommitTransaction] event before the flow has suspended (remains in an unstarted
     * state) on a responding node.
     *
     * The exception is thrown 4 times.
     *
     * An exception is also thrown from [CheckpointStorage.getCheckpoint].
     *
     * This test is to prevent a regression, where a transient database connection error can be thrown retrieving a flow's checkpoint when
     * retrying the flow after it failed to commit it's original checkpoint.
     *
     * This causes the transition to be discharged from the hospital 3 times (retries 3 times). On the final retry the transition
     * fails and is kept for in for observation.
     */
    @Test(timeout = 300_000)
    fun `responding flow - session init can be retried when there is a transient connection error to the database goes to observation if error persists`() {
        startDriver {
<<<<<<< HEAD
            val (charlie, port) = createBytemanNode()
            val alice = createNode()
=======
            val (alice, charlie, port) = createNodeAndBytemanNode(ALICE_NAME, CHARLIE_NAME)
>>>>>>> 4acf41ea

            val rules = """
                RULE Create Counter
                CLASS $actionExecutorClassName
                METHOD executeCommitTransaction
                AT ENTRY
                IF createCounter("counter", $counter) 
                DO traceln("Counter created")
                ENDRULE

                RULE Throw exception on executeCommitTransaction action
                CLASS $actionExecutorClassName
                METHOD executeCommitTransaction
                AT ENTRY
                IF readCounter("counter") < 4
                DO incrementCounter("counter"); traceln("Throwing exception"); throw new java.lang.RuntimeException("die dammit die")
                ENDRULE
                
                RULE Throw exception on getCheckpoint
                INTERFACE ${CheckpointStorage::class.java.name}
                METHOD getCheckpoint
                AT ENTRY
                IF true
                DO traceln("Throwing exception getting checkpoint"); throw new java.sql.SQLTransientConnectionException("Connection is not available")
                ENDRULE
            """.trimIndent()

            submitBytemanRules(rules, port)

            assertFailsWith<TimeoutException> {
                alice.rpc.startFlow(
                    StateMachineErrorHandlingTest::SendAMessageFlow,
                    charlie.nodeInfo.singleIdentity()
                ).returnValue.getOrThrow(
                    30.seconds
                )
            }

            charlie.rpc.assertNumberOfCheckpoints(hospitalized = 1)
            charlie.rpc.assertHospitalCounts(
                discharged = 3,
                observation = 1
            )
            assertEquals(1, alice.rpc.stateMachinesSnapshot().size)
            assertEquals(1, charlie.rpc.stateMachinesSnapshot().size)
        }
    }
}<|MERGE_RESOLUTION|>--- conflicted
+++ resolved
@@ -40,12 +40,7 @@
     @Test(timeout = 300_000)
     fun `error during transition with CommitTransaction action that occurs during flow initialisation will retry and complete successfully`() {
         startDriver {
-<<<<<<< HEAD
-            val charlie = createNode()
-            val (alice, port) = createBytemanNode()
-=======
-            val (charlie, alice, port) = createNodeAndBytemanNode(CHARLIE_NAME, ALICE_NAME)
->>>>>>> 4acf41ea
+            val (charlie, alice, port) = createNodeAndBytemanNode()
 
             val rules = """
                 RULE Create Counter
@@ -92,12 +87,7 @@
     @Test(timeout = 300_000)
     fun `unexpected error during flow initialisation throws exception to client`() {
         startDriver {
-<<<<<<< HEAD
-            val charlie = createNode()
-            val (alice, port) = createBytemanNode()
-=======
-            val (charlie, alice, port) = createNodeAndBytemanNode(CHARLIE_NAME, ALICE_NAME)
->>>>>>> 4acf41ea
+            val (charlie, alice, port) = createNodeAndBytemanNode()
             val rules = """
                 RULE Create Counter
                 CLASS ${FlowStateMachineImpl::class.java.name}
@@ -142,12 +132,7 @@
     @Test(timeout = 300_000)
     fun `error during initialisation when trying to rollback the flow's database transaction the flow is able to retry and complete successfully`() {
         startDriver {
-<<<<<<< HEAD
-            val charlie = createNode()
-            val (alice, port) = createBytemanNode()
-=======
-            val (charlie, alice, port) = createNodeAndBytemanNode(CHARLIE_NAME, ALICE_NAME)
->>>>>>> 4acf41ea
+            val (charlie, alice, port) = createNodeAndBytemanNode()
 
             val rules = """
                 RULE Create Counter
@@ -199,12 +184,7 @@
     @Test(timeout = 300_000)
     fun `error during initialisation when trying to close the flow's database transaction the flow is able to retry and complete successfully`() {
         startDriver {
-<<<<<<< HEAD
-            val charlie = createNode()
-            val (alice, port) = createBytemanNode()
-=======
-            val (charlie, alice, port) = createNodeAndBytemanNode(CHARLIE_NAME, ALICE_NAME)
->>>>>>> 4acf41ea
+            val (charlie, alice, port) = createNodeAndBytemanNode()
 
             val rules = """
                 RULE Create Counter
@@ -258,12 +238,7 @@
     @Test(timeout = 300_000)
     fun `error during transition with CommitTransaction action that occurs during flow initialisation will retry and be kept for observation if error persists`() {
         startDriver {
-<<<<<<< HEAD
-            val charlie = createNode()
-            val (alice, port) = createBytemanNode()
-=======
-            val (charlie, alice, port) = createNodeAndBytemanNode(CHARLIE_NAME, ALICE_NAME)
->>>>>>> 4acf41ea
+            val (charlie, alice, port) = createNodeAndBytemanNode()
 
             val rules = """
                 RULE Create Counter
@@ -318,12 +293,7 @@
     @Test(timeout = 300_000)
     fun `error during retrying a flow that failed when committing its original checkpoint will retry the flow again and complete successfully`() {
         startDriver {
-<<<<<<< HEAD
-            val charlie = createNode()
-            val (alice, port) = createBytemanNode()
-=======
-            val (charlie, alice, port) = createNodeAndBytemanNode(CHARLIE_NAME, ALICE_NAME)
->>>>>>> 4acf41ea
+            val (charlie, alice, port) = createNodeAndBytemanNode()
 
             val rules = """
                 RULE Throw exception on executeCommitTransaction action after first suspend + commit
@@ -375,12 +345,7 @@
     @Test(timeout = 300_000)
     fun `responding flow - error during transition with CommitTransaction action that occurs during flow initialisation will retry and complete successfully`() {
         startDriver {
-<<<<<<< HEAD
-            val (charlie, port) = createBytemanNode()
-            val alice = createNode()
-=======
-            val (alice, charlie, port) = createNodeAndBytemanNode(ALICE_NAME, CHARLIE_NAME)
->>>>>>> 4acf41ea
+            val (alice, charlie, port) = createNodeAndBytemanNode()
 
             val rules = """
                 RULE Create Counter
@@ -428,12 +393,7 @@
     @Test(timeout = 300_000)
     fun `responding flow - error during transition with CommitTransaction action that occurs during flow initialisation will retry and be kept for observation if error persists`() {
         startDriver {
-<<<<<<< HEAD
-            val (charlie, port) = createBytemanNode()
-            val alice = createNode()
-=======
-            val (alice, charlie, port) = createNodeAndBytemanNode(ALICE_NAME, CHARLIE_NAME)
->>>>>>> 4acf41ea
+            val (alice, charlie, port) = createNodeAndBytemanNode()
 
             val rules = """
                 RULE Create Counter
@@ -496,12 +456,7 @@
     @Test(timeout = 300_000)
     fun `responding flow - session init can be retried when there is a transient connection error to the database`() {
         startDriver {
-<<<<<<< HEAD
-            val (charlie, port) = createBytemanNode()
-            val alice = createNode()
-=======
-            val (alice, charlie, port) = createNodeAndBytemanNode(ALICE_NAME, CHARLIE_NAME)
->>>>>>> 4acf41ea
+            val (alice, charlie, port) = createNodeAndBytemanNode()
 
             val rules = """
                 RULE Create Counter
@@ -565,12 +520,7 @@
     @Test(timeout = 300_000)
     fun `responding flow - session init can be retried when there is a transient connection error to the database goes to observation if error persists`() {
         startDriver {
-<<<<<<< HEAD
-            val (charlie, port) = createBytemanNode()
-            val alice = createNode()
-=======
-            val (alice, charlie, port) = createNodeAndBytemanNode(ALICE_NAME, CHARLIE_NAME)
->>>>>>> 4acf41ea
+            val (alice, charlie, port) = createNodeAndBytemanNode()
 
             val rules = """
                 RULE Create Counter
