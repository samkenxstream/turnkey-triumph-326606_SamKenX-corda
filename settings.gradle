--- conflicted
+++ resolved
@@ -22,15 +22,7 @@
             mavenLocal()
             gradlePluginPortal()
             maven { url "${artifactory_contextUrl}/corda-dependencies" }
-            maven { url "$settingsDir/repo" }
         }
-    }
-
-    plugins {
-        println("CONCLAVE VERSION: $conclaveVersion")
-        // TODO: fix conclaveVersion property
-        // (none of the conclave properties seem to be sourced from gradle.properties, they appear to be coming from somewhere else)
-        id 'com.r3.conclave.enclave' version '1.1' apply false
     }
 }
 // The project is named 'corda-project' and not 'corda' because if this is named the same as the
@@ -110,9 +102,6 @@
 include 'testing:cordapps:missingmigration'
 include 'testing:cordapps:sleeping'
 
-// Conclave
-include 'enclave'
-
 // Common libraries - start
 include 'common-validation'
 project(":common-validation").projectDir = new File("$settingsDir/common/validation")
@@ -124,13 +113,8 @@
 include 'common-logging'
 project(":common-logging").projectDir = new File("$settingsDir/common/logging")
 
-<<<<<<< HEAD
-include 'common-enclave'
-project(":common-enclave").projectDir = new File("$settingsDir/common/enclave")
-=======
 include 'common-mock-enclave'
 project(":common-mock-enclave").projectDir = new File("$settingsDir/common/mock-enclave")
->>>>>>> 581bb692
 // Common libraries - end
 
 apply from: 'buildCacheSettings.gradle'
