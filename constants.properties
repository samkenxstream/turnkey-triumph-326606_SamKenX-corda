# This file is parsed from Python in the docs/source/conf.py file
# because some versions here need to be matched by app authors in
# their own projects. So don't get fancy with syntax!

cordaVersion=4.6
versionSuffix=SNAPSHOT
gradlePluginsVersion=5.0.11
kotlinVersion=1.2.71
java8MinUpdateVersion=171
# ***************************************************************#
# When incrementing platformVersion make sure to update          #
# net.corda.core.internal.CordaUtilsKt.PLATFORM_VERSION as well. #
# ***************************************************************#
platformVersion=8
guavaVersion=28.0-jre
# Quasar version to use with Java 8:
<<<<<<< HEAD
quasarVersion=0.7.13_r3
=======
quasarVersion=0.7.15_r3
>>>>>>> ca087980
# Quasar version to use with Java 11:
quasarVersion11=0.8.1_r3
jdkClassifier11=jdk11
proguardVersion=6.1.1
bouncycastleVersion=1.68
classgraphVersion=4.8.90
disruptorVersion=3.4.2
typesafeConfigVersion=1.3.4
jsr305Version=3.0.2
artifactoryPluginVersion=4.16.1
snakeYamlVersion=1.19
caffeineVersion=2.7.0
metricsVersion=4.1.0
metricsNewRelicVersion=1.1.1
djvmVersion=1.1.1
deterministicRtVersion=1.0-RC02
openSourceBranch=https://github.com/corda/corda/blob/release/os/4.4
openSourceSamplesBranch=https://github.com/corda/samples/blob/release-V4
jolokiaAgentVersion=1.6.1
detektVersion=1.0.1
<|MERGE_RESOLUTION|>--- conflicted
+++ resolved
@@ -14,11 +14,7 @@
 platformVersion=8
 guavaVersion=28.0-jre
 # Quasar version to use with Java 8:
-<<<<<<< HEAD
-quasarVersion=0.7.13_r3
-=======
 quasarVersion=0.7.15_r3
->>>>>>> ca087980
 # Quasar version to use with Java 11:
 quasarVersion11=0.8.1_r3
 jdkClassifier11=jdk11
