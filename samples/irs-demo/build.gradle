--- conflicted
+++ resolved
@@ -44,18 +44,9 @@
     systemTestCompile.extendsFrom testCompile
 }
 
-<<<<<<< HEAD
-repositories {
-    maven {
-        url 'https://dl.bintray.com/palantir/releases' // docker-compose-rule is published on bintray
-    }
-}
-
 evaluationDependsOn("cordapp")
 evaluationDependsOn("web")
 
-=======
->>>>>>> 2d72d2e6
 dependencies {
     compile "commons-io:commons-io:$commons_io_version"
     compile project(":samples:irs-demo:web")
